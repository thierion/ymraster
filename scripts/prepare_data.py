--- conflicted
+++ resolved
@@ -67,17 +67,7 @@
     #control the coherency of the arguments
     spot_xs = Raster(args.xs_file)
     d = spot_xs.meta['count']
-<<<<<<< HEAD
-    if not args.idx :
-        print "Warning : none index specified in --idx argument.\n"
-    if not all ([(boo in range(1,d+1)) for boo in args.idx ]):
-        print "Error : one of the index specified is out of range.\n"
-        exit()
-    if sorted(args.idx) == range(1,d+1):
-        print "Error : you can not remove all the bands.\n"
-        exit()
-=======
-    if args.estep: # if the argument extraction step is specified 
+    if args.estep: # if the argument extraction step is specified
         if not args.idx : # if the --idx argument is not specified
             print "Warning : none index specified in --idx argument.\n"
         else:
@@ -90,7 +80,6 @@
     else:
         if args.idx:
             print "Warning : --idx shoud not be specified without --estep.\n"
->>>>>>> e067b0fb
     print args, "\n"
 
     #Extraction of the input file name
